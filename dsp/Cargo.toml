[package]
name = "dsp"
version = "0.1.0"
authors = ["Robert Jördens <rj@quartiq.de>"]
edition = "2018"

[dependencies]
<<<<<<< HEAD
=======
libm = "0.2.1"
>>>>>>> e3e786cf
serde = { version = "1.0", features = ["derive"], default-features = false }

[features]
nightly = []<|MERGE_RESOLUTION|>--- conflicted
+++ resolved
@@ -5,10 +5,7 @@
 edition = "2018"
 
 [dependencies]
-<<<<<<< HEAD
-=======
 libm = "0.2.1"
->>>>>>> e3e786cf
 serde = { version = "1.0", features = ["derive"], default-features = false }
 
 [features]
