--- conflicted
+++ resolved
@@ -1,10 +1,5 @@
-<<<<<<< HEAD
-#![no_std]
-#![cfg_attr(feature = "nightly", feature(asm))]
-=======
 #![cfg_attr(not(test), no_std)]
 #![cfg_attr(feature = "nightly", feature(asm, core_intrinsics))]
->>>>>>> e3e786cf
 
 pub type Complex<T> = (T, T);
 pub mod iir;
