--- conflicted
+++ resolved
@@ -60,12 +60,10 @@
 // The desired ADC sample processing buffer size.
 const SAMPLE_BUFFER_SIZE: usize = 1;
 
-<<<<<<< HEAD
 type SampleBuffer = [u16; SAMPLE_BUFFER_SIZE];
-=======
+
 // The number of cascaded IIR biquads per channel. Select 1 or 2!
 const IIR_CASCADE_LENGTH: usize = 1;
->>>>>>> e3e786cf
 
 #[link_section = ".sram3.eth"]
 static mut DES_RING: ethernet::DesRing = ethernet::DesRing::new();
@@ -757,7 +755,6 @@
 
     #[task(binds=DMA1_STR3, resources=[adcs, dacs, iir_state, iir_ch], priority=2)]
     fn process(c: process::Context) {
-<<<<<<< HEAD
         let iir_state = c.resources.iir_state;
         let iir_ch = c.resources.iir_ch;
         let (adc0, adc1) = c.resources.adcs;
@@ -768,19 +765,19 @@
                     dac1.process(|dac1| {
                         for channel in 0..2 {
                             for sample in 0..adc0.len() {
-                                let x = f32::from(match channel {
+                                let mut x = f32::from(match channel {
                                     0 => adc0[sample],
                                     1 => adc1[sample],
                                     _ => 0,
                                 }
                                     as i16);
-                                let y = iir_ch[channel].update(
-                                    &mut iir_state[channel],
-                                    x,
-                                );
+                                for i in 0..iir_state[channel].len() {
+                                    x = iir_ch[channel][i]
+                                        .update(&mut iir_state[channel][i], x);
+                                }
                                 // NOTE(unsafe): The filter limits ensure that the value is in range.
                                 // The truncation introduces 1/2 LSB distortion.
-                                let y = unsafe { y.to_int_unchecked::<i16>() }
+                                let y = unsafe { x.to_int_unchecked::<i16>() }
                                     as u16
                                     ^ 0x8000;
                                 // Convert to DAC code
@@ -799,35 +796,6 @@
             });
             adc0
         });
-=======
-        let adc_samples = [
-            c.resources.adcs.0.acquire_buffer(),
-            c.resources.adcs.1.acquire_buffer(),
-        ];
-        let dac_samples = [
-            c.resources.dacs.0.acquire_buffer(),
-            c.resources.dacs.1.acquire_buffer(),
-        ];
-
-        for channel in 0..adc_samples.len() {
-            for sample in 0..adc_samples[0].len() {
-                let x = f32::from(adc_samples[channel][sample] as i16);
-                let mut y = x;
-                for i in 0..c.resources.iir_state[channel].len() {
-                    y = c.resources.iir_ch[channel][i]
-                        .update(&mut c.resources.iir_state[channel][i], y);
-                }
-                // Note(unsafe): The filter limits ensure that the value is in range.
-                // The truncation introduces 1/2 LSB distortion.
-                let y = unsafe { y.to_int_unchecked::<i16>() };
-                // Convert to DAC code
-                dac_samples[channel][sample] = y as u16 ^ 0x8000;
-            }
-        }
-        let [dac0, dac1] = dac_samples;
-        c.resources.dacs.0.release_buffer(dac0);
-        c.resources.dacs.1.release_buffer(dac1);
->>>>>>> e3e786cf
     }
 
     #[idle(resources=[net_interface, pounder, mac_addr, eth_mac, iir_state, iir_ch, afes])]
@@ -890,8 +858,6 @@
 
                                     Ok::<server::Status, ()>(state)
                                 }),
-<<<<<<< HEAD
-=======
                                 // "_b" means cascades 2nd IIR
                                 "stabilizer/iir_b/state": (|| {
                                     let state = c.resources.iir_state.lock(|iir_state|
@@ -905,7 +871,6 @@
 
                                     Ok::<server::Status, ()>(state)
                                 }),
->>>>>>> e3e786cf
                                 "stabilizer/afe0/gain": (|| c.resources.afes.0.get_gain()),
                                 "stabilizer/afe1/gain": (|| c.resources.afes.1.get_gain()),
                                 "pounder/in0": (|| {
