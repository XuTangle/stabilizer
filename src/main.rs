--- conflicted
+++ resolved
@@ -793,48 +793,7 @@
         }
     }
 
-<<<<<<< HEAD
-    #[task(binds=DMA1_STR3, resources=[adcs, dacs, dds_output, iir_state, iir_ch], priority=2)]
-    fn adc_update(c: adc_update::Context) {
-        let (adc0_samples, adc1_samples) =
-            c.resources.adcs.transfer_complete_handler();
-
-        let (dac0, dac1) = c.resources.dacs.prepare_data();
-
-        for (i, (adc0, adc1)) in
-            adc0_samples.iter().zip(adc1_samples.iter()).enumerate()
-        {
-            dac0[i] = {
-                let x0 = f32::from(*adc0 as i16);
-                let y0 = c.resources.iir_ch[0]
-                    .update(&mut c.resources.iir_state[0], x0);
-                y0 as i16 as u16 ^ 0x8000
-            };
-
-            dac1[i] = {
-                let x1 = f32::from(*adc1 as i16);
-                let y1 = c.resources.iir_ch[1]
-                    .update(&mut c.resources.iir_state[1], x1);
-                y1 as i16 as u16 ^ 0x8000
-            };
-        }
-
-        if let Some(dds_output) = c.resources.dds_output {
-            let builder = dds_output.builder().update_channels(
-                &[pounder::Channel::Out0.into()],
-                Some(u32::MAX / 4),
-                None,
-                None,
-            );
-            builder.write_profile();
-        }
-
-        c.resources.dacs.commit_data();
-    }
-
-    #[idle(resources=[net_interface, mac_addr, eth_mac, iir_state, iir_ch, afe0, afe1])]
-=======
-    #[task(binds=DMA1_STR3, resources=[adcs, dacs, iir_state, iir_ch], priority=2)]
+    #[task(binds=DMA1_STR3, resources=[adcs, dacs, iir_state, iir_ch, dds_output], priority=2)]
     fn process(c: process::Context) {
         let adc_samples = [
             c.resources.adcs.0.acquire_buffer(),
@@ -857,13 +816,24 @@
                 dac_samples[channel][sample] = y as u16 ^ 0x8000;
             }
         }
+
+        if let Some(dds_output) = c.resources.dds_output {
+            let builder = dds_output.builder().update_channels(
+                &[pounder::Channel::Out0.into()],
+                Some(u32::MAX / 4),
+                None,
+                None,
+            );
+
+            builder.write_profile();
+        }
+
         let [dac0, dac1] = dac_samples;
         c.resources.dacs.0.release_buffer(dac0);
         c.resources.dacs.1.release_buffer(dac1);
     }
 
     #[idle(resources=[net_interface, pounder, mac_addr, eth_mac, iir_state, iir_ch, afes])]
->>>>>>> 051715ea
     fn idle(mut c: idle::Context) -> ! {
         let mut socket_set_entries: [_; 8] = Default::default();
         let mut sockets =
@@ -923,47 +893,8 @@
 
                                     Ok::<server::Status, ()>(state)
                                 }),
-<<<<<<< HEAD
-                                "stabilizer/afe0/gain": (|| c.resources.afe0.get_gain()),
-                                "stabilizer/afe1/gain": (|| c.resources.afe1.get_gain())
-=======
                                 "stabilizer/afe0/gain": (|| c.resources.afes.0.get_gain()),
-                                "stabilizer/afe1/gain": (|| c.resources.afes.1.get_gain()),
-                                "pounder/in0": (|| {
-                                    match c.resources.pounder {
-                                        Some(pounder) =>
-                                            pounder.get_input_channel_state(pounder::Channel::In0),
-                                        _ => Err(pounder::Error::Access),
-                                    }
-                                }),
-                                "pounder/in1": (|| {
-                                    match c.resources.pounder {
-                                        Some(pounder) =>
-                                            pounder.get_input_channel_state(pounder::Channel::In1),
-                                        _ => Err(pounder::Error::Access),
-                                    }
-                                }),
-                                "pounder/out0": (|| {
-                                    match c.resources.pounder {
-                                        Some(pounder) =>
-                                            pounder.get_output_channel_state(pounder::Channel::Out0),
-                                        _ => Err(pounder::Error::Access),
-                                    }
-                                }),
-                                "pounder/out1": (|| {
-                                    match c.resources.pounder {
-                                        Some(pounder) =>
-                                            pounder.get_output_channel_state(pounder::Channel::Out1),
-                                        _ => Err(pounder::Error::Access),
-                                    }
-                                }),
-                                "pounder/dds/clock": (|| {
-                                    match c.resources.pounder {
-                                        Some(pounder) => pounder.get_dds_clock_config(),
-                                        _ => Err(pounder::Error::Access),
-                                    }
-                                })
->>>>>>> 051715ea
+                                "stabilizer/afe1/gain": (|| c.resources.afes.1.get_gain())
                             ],
 
                             modifiable_attributes: [
