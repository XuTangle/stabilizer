///! Stabilizer DAC management interface
///!
///! The Stabilizer DAC utilize a DMA channel to generate output updates.  A timer channel is
///! configured to generate a DMA write into the SPI TXFIFO, which initiates a SPI transfer and
///! results in DAC update for both channels.
use super::{
    hal, sampling_timer, DMAReq, DmaConfig, MemoryToPeripheral, TargetAddress,
    Transfer, SAMPLE_BUFFER_SIZE,
};

// The following global buffers are used for the DAC code DMA transfers. Two buffers are used for
// each transfer in a ping-pong buffer configuration (one is being prepared while the other is being
// processed). Note that the contents of AXI SRAM is uninitialized, so the buffer contents on
// startup are undefined. The dimension are `ADC_BUF[adc_index][ping_pong_index][sample_index]`.
#[link_section = ".axisram.buffers"]
static mut DAC_BUF: [[[u16; SAMPLE_BUFFER_SIZE]; 2]; 2] =
    [[[0; SAMPLE_BUFFER_SIZE]; 2]; 2];

macro_rules! dac_output {
    ($name:ident, $index:literal, $data_stream:ident,
     $spi:ident, $trigger_channel:ident, $dma_req:ident) => {
        /// $spi is used as a type for indicating a DMA transfer into the SPI TX FIFO
        struct $spi {
            spi: hal::spi::Spi<hal::stm32::$spi, hal::spi::Disabled, u16>,
            _channel: sampling_timer::tim2::$trigger_channel,
        }

<<<<<<< HEAD
        // If the last transfer was not complete, we didn't write all our previous DAC codes.
        // Wait for all the DAC codes to get written as well.
        if self.first_transfer {
            self.first_transfer = false
        } else {
            // Note: If a device hangs up, check that this conditional is passing correctly, as
            // there is no time-out checks here in the interest of execution speed.
            while !self.transfer.get_transfer_complete_flag() {}
=======
        impl $spi {
            pub fn new(
                _channel: sampling_timer::tim2::$trigger_channel,
                spi: hal::spi::Spi<hal::stm32::$spi, hal::spi::Disabled, u16>,
            ) -> Self {
                Self { _channel, spi }
            }
>>>>>>> ab50f550
        }

        // Note(unsafe): This is safe because the DMA request line is logically owned by this module.
        // Additionally, the SPI is owned by this structure and is known to be configured for u16 word
        // sizes.
        unsafe impl TargetAddress<MemoryToPeripheral> for $spi {
            /// SPI is configured to operate using 16-bit transfer words.
            type MemSize = u16;

            /// SPI DMA requests are generated whenever TIM2 CHx ($dma_req) comparison occurs.
            const REQUEST_LINE: Option<u8> = Some(DMAReq::$dma_req as u8);

            /// Whenever the DMA request occurs, it should write into SPI's TX FIFO.
            fn address(&self) -> u32 {
                &self.spi.inner().txdr as *const _ as u32
            }
        }

<<<<<<< HEAD
    /// Enqueue the next buffer for transmission to the DAC.
    ///
    /// # Args
    /// * `data` - The next data to write to the DAC.
    pub fn commit_buffer(&mut self) {
        let next_buffer = self.next_buffer.take().unwrap();

        // If the last transfer was not complete, we didn't write all our previous DAC codes.
        // Wait for all the DAC codes to get written as well.
        if self.first_transfer {
            self.first_transfer = false
        } else {
            // Note: If a device hangs up, check that this conditional is passing correctly, as
            // there is no time-out checks here in the interest of execution speed.
            while !self.transfer.get_transfer_complete_flag() {}
=======
        /// Represents data associated with DAC.
        pub struct $name {
            next_buffer: Option<&'static mut [u16; SAMPLE_BUFFER_SIZE]>,
            // Note: SPI TX functionality may not be used from this structure to ensure safety with DMA.
            transfer: Transfer<
                hal::dma::dma::$data_stream<hal::stm32::DMA1>,
                $spi,
                MemoryToPeripheral,
                &'static mut [u16; SAMPLE_BUFFER_SIZE],
            >,
            first_transfer: bool,
>>>>>>> ab50f550
        }

        impl $name {
            /// Construct the DAC output channel.
            ///
            /// # Args
            /// * `spi` - The SPI interface used to communicate with the ADC.
            /// * `stream` - The DMA stream used to write DAC codes over SPI.
            /// * `trigger_channel` - The sampling timer output compare channel for update triggers.
            pub fn new(
                spi: hal::spi::Spi<hal::stm32::$spi, hal::spi::Enabled, u16>,
                stream: hal::dma::dma::$data_stream<hal::stm32::DMA1>,
                trigger_channel: sampling_timer::tim2::$trigger_channel,
            ) -> Self {
                // Generate DMA events when an output compare of the timer hitting zero (timer roll over)
                // occurs.
                trigger_channel.listen_dma();
                trigger_channel.to_output_compare(0);

                // The stream constantly writes to the TX FIFO to write new update codes.
                let trigger_config = DmaConfig::default()
                    .memory_increment(true)
                    .peripheral_increment(false);

                // Listen for any potential SPI error signals, which may indicate that we are not generating
                // update codes.
                let mut spi = spi.disable();
                spi.listen(hal::spi::Event::Error);

                // Allow the SPI FIFOs to operate using only DMA data channels.
                spi.enable_dma_tx();

                // Enable SPI and start it in infinite transaction mode.
                spi.inner().cr1.modify(|_, w| w.spe().set_bit());
                spi.inner().cr1.modify(|_, w| w.cstart().started());

                // Construct the trigger stream to write from memory to the peripheral.
                let transfer: Transfer<_, _, MemoryToPeripheral, _> =
                    Transfer::init(
                        stream,
                        $spi::new(trigger_channel, spi),
                        // Note(unsafe): This buffer is only used once and provided for the DMA transfer.
                        unsafe { &mut DAC_BUF[$index][0] },
                        None,
                        trigger_config,
                    );

                Self {
                    transfer,
                    // Note(unsafe): This buffer is only used once and provided for the next DMA transfer.
                    next_buffer: unsafe { Some(&mut DAC_BUF[$index][1]) },
                    first_transfer: true,
                }
            }

            /// Acquire the next output buffer to populate it with DAC codes.
            pub fn acquire_buffer(
                &mut self,
            ) -> &'static mut [u16; SAMPLE_BUFFER_SIZE] {
                self.next_buffer.take().unwrap()
            }

            /// Enqueue the next buffer for transmission to the DAC.
            ///
            /// # Args
            /// * `data` - The next data to write to the DAC.
            pub fn release_buffer(
                &mut self,
                next_buffer: &'static mut [u16; SAMPLE_BUFFER_SIZE],
            ) {
                // If the last transfer was not complete, we didn't write all our previous DAC codes.
                // Wait for all the DAC codes to get written as well.
                if self.first_transfer {
                    self.first_transfer = false
                } else {
                    // Note: If a device hangs up, check that this conditional is passing correctly, as
                    // there is no time-out checks here in the interest of execution speed.
                    while !self.transfer.get_transfer_complete_flag() {}
                }

                // Start the next transfer.
                self.transfer.clear_interrupts();
                let (prev_buffer, _) =
                    self.transfer.next_transfer(next_buffer).unwrap();

                // .unwrap_none() https://github.com/rust-lang/rust/issues/62633
                self.next_buffer.replace(prev_buffer);
            }
        }
    };
}

dac_output!(Dac0Output, 0, Stream4, SPI4, Channel3, TIM2_CH3);
dac_output!(Dac1Output, 1, Stream5, SPI5, Channel4, TIM2_CH4);<|MERGE_RESOLUTION|>--- conflicted
+++ resolved
@@ -25,16 +25,6 @@
             _channel: sampling_timer::tim2::$trigger_channel,
         }
 
-<<<<<<< HEAD
-        // If the last transfer was not complete, we didn't write all our previous DAC codes.
-        // Wait for all the DAC codes to get written as well.
-        if self.first_transfer {
-            self.first_transfer = false
-        } else {
-            // Note: If a device hangs up, check that this conditional is passing correctly, as
-            // there is no time-out checks here in the interest of execution speed.
-            while !self.transfer.get_transfer_complete_flag() {}
-=======
         impl $spi {
             pub fn new(
                 _channel: sampling_timer::tim2::$trigger_channel,
@@ -42,7 +32,6 @@
             ) -> Self {
                 Self { _channel, spi }
             }
->>>>>>> ab50f550
         }
 
         // Note(unsafe): This is safe because the DMA request line is logically owned by this module.
@@ -61,23 +50,6 @@
             }
         }
 
-<<<<<<< HEAD
-    /// Enqueue the next buffer for transmission to the DAC.
-    ///
-    /// # Args
-    /// * `data` - The next data to write to the DAC.
-    pub fn commit_buffer(&mut self) {
-        let next_buffer = self.next_buffer.take().unwrap();
-
-        // If the last transfer was not complete, we didn't write all our previous DAC codes.
-        // Wait for all the DAC codes to get written as well.
-        if self.first_transfer {
-            self.first_transfer = false
-        } else {
-            // Note: If a device hangs up, check that this conditional is passing correctly, as
-            // there is no time-out checks here in the interest of execution speed.
-            while !self.transfer.get_transfer_complete_flag() {}
-=======
         /// Represents data associated with DAC.
         pub struct $name {
             next_buffer: Option<&'static mut [u16; SAMPLE_BUFFER_SIZE]>,
@@ -89,7 +61,6 @@
                 &'static mut [u16; SAMPLE_BUFFER_SIZE],
             >,
             first_transfer: bool,
->>>>>>> ab50f550
         }
 
         impl $name {
