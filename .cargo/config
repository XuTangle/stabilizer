--- conflicted
+++ resolved
@@ -2,10 +2,6 @@
 runner = "gdb-multiarch -q -x openocd.gdb"
 rustflags = [
     "-C", "link-arg=-Tlink.x",
-<<<<<<< HEAD
-    "-C", "target-cpu=cortex-m7",
-    "-C", "target-feature=+fp-armv8d16",
-=======
 # The target (below) defaults to cortex-m4
 # There currently are two different options to go beyond that:
 # 1. cortex-m7 has the right flags and instructions (FPU) but no instruction schedule yet
@@ -14,7 +10,6 @@
 # better-than-nothing instruction schedule
     "-C", "target-feature=+fp-armv8d16",
 # When combined they are equivalent to (1) alone
->>>>>>> e3e786cf
 ]
 
 [build]
